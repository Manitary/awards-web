
# 2021 /r/anime Awards Jury Allocation Algorithm

Last year, we began publishing the implementation of how we allocate jurors in the Awards in order to increase transparency. That post can be viewed [here](https://gist.github.com/JoseiToAoiTori/56bd10081e5022d51243f2e7a285dfec).

Based on feedback from jurors and Hosts alike, we have changed the algorithm this year to be more simple and better at prioritizing applicant preferences. The first step towards this goal is to change the previous 1 - 5 score system to a preference system. This allows applicants to mark what categories they'd *most* want to be in. Not putting a category in the preference list indicates not wanting it at all. Additionally, we've bumped the number of categories a jurors can be in back up to **5**. However, a maximum of **3 categories is still maintained for the main draft**, meaning additional categories will only be assigned if needed to fill up the category. 

## The Extreme TL;DR

We've maintained the threshold based allocation system introduced last year, but have created a simpler preference system in lieu of RNG pruning. This system aims maintain or even surpass the diversity achieved in last year's jury, while adding some more incentive to aim for a higher score on the application as well as some more clarity to the allocation process.

Preliminary tests with data retrofitted from last year's applications shows that categories achieve a lower average preference ranking (meaning more jurors get categories out of their top preferred categories) as well as an increase of around 15 or so total jurors in the awards that we passed up last year.

## Grading

Hosts will grade the applicant's answer based on the following scale:

**0:** Failed. An answer with this grade cannot get into the category the grade corresponds to under any circumstances. Reserved for complete non-answers or utter incoherence. Examples are blank "aaaaaaaaa" spams or something that doesn't even remotely resemble a point.

**1:** Backup. An answer with this grade will likely not get into the category *except* if the category is missing jurors and no one else wants the category. These answers are technically coherent and maybe have an opinion ("I like this show it is good because it's good") but fail to do any explanation or analysis.

**2:** Accepted. This answer is good enough to be in the awards in general. Answers with this grade will very likely get into the category unless it is popular. These answers are generally fine, answer the question, and raise points with explanations, but don't do any deeper analysis.

**3:** Good. An answer with this grade is almost guaranteed to get into its corresponding category if the applicant has it at a high priority. Exceptions naturally occur with mega popular categories like Anime of the Year. These answers include proper analysis, argue their points well, bring up examples, and generally answer the question fully and satisfactory, but don't say anything extraordinary.

**4:** Exceptional. A stronger guarantee to get into the corresponding category than a 3, and an almost 100% certainty if it's an applicant's #1 priority. These answers go above and beyond what is needed and practically do everything perfectly.

Each answer is graded by 3 Hosts and the average determines the applicant's actual grade. This then translates into how they are allocated by the algorithm.

## The Draft

For each applicant, then, we have the following information: Their category score, their category preference, the maximum amount of categories they want to be in, and whether or not they are willing to fill. The algorithm then does the following:

* Step 1: Pick a category. For this category, produce a list of jurors that

  * Have this category as their #1 preference.

  * Have a score in that category (e.g. their Genre score for Action) above 2.5, corresponding to at minimum two 3s and one 2 from three Hosts.

  * Have not yet reached 3 categories or their maximum amount of wanted categories, whichever is lowest.

* Step 2: Sort the list by score (higher scores first) and immunity points (more on them in the next step).

* Step 3: Put all the Jurors in the list into the category one by one, stopping if the category is full (13 jurors generally and 15 jurors in AOTY). Any juror that *didn't* get in is awarded an immunity point, insuring that they are prioritized over other people with the same score in step 2.

* Step 4: Repeat steps 1 to 3 for every category.

* Step 5: Repeat steps 1 to 4 for the next preference, i.e. #2, then #3, then #4.

This constitutes the **first main draft**. It insures that those that have a category at their highest preference and whose answer was deemed good get into the category. If more people want the category equally, score is the determining factor. If the preference and score is the same, immunity points is the determining factor. As such, the algorithm allocates jurors in such a way that should satisfy as many people as possible. By design, the draft continues until no more jurors can be allocated.

After the first main draft, the **second main draft** occurs. This simply repeats Steps 1 to 5 except the qualifying score is now 1.5, corresponding to at minimum two 2s and one 1 from three Hosts. The effect is that people that score a 2 are allocated *after* those that score a 3 and 4. They will still be considering by their highest preference and will be allocated to the categories they want provided that category is not full.

After the first and second main drafts, we look to categories with less than 11 jurors. We then begin the **fill draft**:

<<<<<<< HEAD
* Step 1: Pick the category with the lowest number of jurors. For this category, produce a list of jurors that
=======
* Step 1: Pick the category with the lowest number of Jurors (tiebreaks are resolved by which category has the least available jurors, then randomly if the number is equal). For this category, produce a list of jurors that
>>>>>>> 451ac0fa

  * Have this category in their preference list.

  * Have a score in that category (e.g. their Genre score for Action) above 1.5, corresponding to at minimum two 2s and one 1 from three Hosts.

  * Have not yet reached 5 categories or their maximum wanted amount of categories, whichever is lowest.

* Step 2: Sort the list by preference and then by score (higher scores first).

* Step 3: Put the jurors into the category one at a time until the category has more jurors than another category.

* Step 4: Repeat steps 1 to 3 until every category has reached 11 jurors or there is no jurors left that want categories.

This makes sure that the category with the lowest amount jurors is filled first and that those that prefer it more get into it first. Note that you can get at most 3 categories in the main draft and the last 2 in the fill draft. In the final step, if there are still categories that are not yet filled, we repeat the fill draft except only up to 7 jurors and with a qualifying score of 1 (we want to make sure that every host thinks the answer is good enough for a 1). This is the **backup fill draft**.

And that's it! If you want to know more about the nitty gritty details you can read the commented code [here](https://github.com/r-anime/awards-web/blob/master/util/allocations.js).<|MERGE_RESOLUTION|>--- conflicted
+++ resolved
@@ -53,11 +53,7 @@
 
 After the first and second main drafts, we look to categories with less than 11 jurors. We then begin the **fill draft**:
 
-<<<<<<< HEAD
-* Step 1: Pick the category with the lowest number of jurors. For this category, produce a list of jurors that
-=======
 * Step 1: Pick the category with the lowest number of Jurors (tiebreaks are resolved by which category has the least available jurors, then randomly if the number is equal). For this category, produce a list of jurors that
->>>>>>> 451ac0fa
 
   * Have this category in their preference list.
 
